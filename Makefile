# -*- coding: utf-8; mode: makefile-gmake -*-
.DEFAULT_GOAL=help
include ./.config.mk
include utils/makefile.include

PYOBJECTS = searx
DOC       = docs
PY_SETUP_EXTRAS ?= \[test\]

include utils/makefile.python
include utils/makefile.sphinx

all: clean install

PHONY += help-min help-all help

help: help-min
	@echo  ''
	@echo  'to get more help:  make help-all'

help-min:
	@echo  '  test      - run developer tests'
	@echo  '  docs      - build documentation'
	@echo  '  docs-live - autobuild HTML documentation while editing'
	@echo  '  run       - run developer instance'
	@echo  '  install   - developer install (./local)'
	@echo  '  uninstall - uninstall (./local)'
	@echo  '  gh-pages  - build docs & deploy on gh-pages branch'
	@echo  '  clean     - drop builds and environments'
	@echo  '  project   - re-build generic files of the searx project'
	@echo  '  themes    - re-build build the source of the themes'
	@echo  '  docker    - build Docker image'
	@echo  '  node.env  - download & install npm dependencies locally'
	@echo  ''
	@echo  'environment'
	@echo  '  SEARX_URL = $(SEARX_URL)'
	@echo  '  GIT_URL   = $(GIT_URL)'
	@echo  '  DOCS_URL  = $(DOCS_URL)'
	@echo  ''
	@$(MAKE) -e -s make-help

help-all: help-min
	@echo  ''
	@$(MAKE) -e -s python-help
	@echo  ''
	@$(MAKE) -e -s docs-help

PHONY += install
install: pyenvinstall

PHONY += uninstall
uninstall: pyenvuninstall

PHONY += clean
<<<<<<< HEAD
clean: pyclean docs-clean
=======
clean: pyclean node.clean test.clean
>>>>>>> ca65d41d
	$(call cmd,common_clean)

PHONY += run
run:  pyenvinstall
	$(Q) ( \
	sed -i -e "s/debug : False/debug : True/g" ./searx/settings.yml ; \
	sleep 2 ; \
	xdg-open http://127.0.0.1:8888/ ; \
	sleep 3 ; \
	sed -i -e "s/debug : True/debug : False/g" ./searx/settings.yml ; \
	) &
	$(PY_ENV)/bin/python ./searx/webapp.py

# docs
# ----

PHONY += docs

docs:  pyenvinstall sphinx-doc prebuild-includes
	$(call cmd,sphinx,html,docs,docs)

PHONY += docs-live
docs-live:  pyenvinstall sphinx-live prebuild-includes
	$(call cmd,sphinx_autobuild,html,docs,docs)

prebuild-includes:
	@mkdir -p $(DOCS_BUILD)/includes
	@./utils/searx.sh doc | cat > $(DOCS_BUILD)/includes/searx.rst
	@./utils/filtron.sh doc | cat > $(DOCS_BUILD)/includes/filtron.rst
	@./utils/morty.sh doc | cat > $(DOCS_BUILD)/includes/morty.rst


$(GH_PAGES)::
	@echo "doc available at --> $(DOCS_URL)"

# update project files
# --------------------

PHONY += project engines.languages searx.brand useragents.update

project: useragents.update engines.languages searx.brand

engines.languages:  pyenvinstall
	$(Q)echo "fetch languages .."
	$(Q)$(PY_ENV_ACT); python utils/fetch_languages.py
	$(Q)echo "update searx/data/engines_languages.json"
	$(Q)mv engines_languages.json searx/data/engines_languages.json
	$(Q)echo "update searx/languages.py"
	$(Q)mv languages.py searx/languages.py

useragents.update:  pyenvinstall
	$(Q)echo "Update searx/data/useragents.json with the most recent versions of Firefox."
	$(Q)$(PY_ENV_ACT); python utils/fetch_firefox_version.py

searx.brand:
	$(Q)echo "build searx/brand.py"
	$(Q)echo "GIT_URL = '$(GIT_URL)'"  > searx/brand.py
	$(Q)echo "ISSUE_URL = 'https://github.com/asciimoo/searx/issues'" >> searx/brand.py
	$(Q)echo "SEARX_URL = '$(SEARX_URL)'" >> searx/brand.py
	$(Q)echo "DOCS_URL = '$(DOCS_URL)'" >> searx/brand.py
	$(Q)echo "PUBLIC_INSTANCES = 'https://searx.space'" >> searx/brand.py
	$(Q)echo "build utils/brand.env"
	$(Q)echo "export GIT_URL='$(GIT_URL)'"  > utils/brand.env
	$(Q)echo "export ISSUE_URL='https://github.com/asciimoo/searx/issues'" >> utils/brand.env
	$(Q)echo "export SEARX_URL='$(SEARX_URL)'" >> utils/brand.env
	$(Q)echo "export DOCS_URL='$(DOCS_URL)'" >> utils/brand.env
	$(Q)echo "export PUBLIC_INSTANCES='https://searx.space'" >> utils/brand.env


# node / npm
# ----------

node.env:
	$(Q)./manage.sh npm_packages

node.clean:
	$(Q)echo "CLEAN     locally installed npm dependencies"
	$(Q)rm -rf \
	  ./node_modules  \
	  ./package-lock.json \
	  ./searx/static/themes/oscar/package-lock.json \
	  ./searx/static/themes/oscar/node_modules \
	  ./searx/static/themes/simple/package-lock.json \
	  ./searx/static/themes/simple/node_modules

# build themes
# ------------

PHONY += themes.bootstrap themes themes.oscar themes.simple themes.legacy themes.courgette themes.pixart
themes: themes.bootstrap themes.oscar themes.simple themes.legacy themes.courgette themes.pixart

quiet_cmd_lessc = LESSC     $3
      cmd_lessc = PATH="$$(npm bin):$$PATH" \
	lessc --clean-css="--s1 --advanced --compatibility=ie9" "searx/static/$2" "searx/static/$3"

quiet_cmd_grunt = GRUNT     $2
      cmd_grunt = PATH="$$(npm bin):$$PATH" \
	grunt --gruntfile  "$2"

themes.oscar:
	$(Q)echo '[!] build oscar theme'
	$(call cmd,grunt,searx/static/themes/oscar/gruntfile.js)

themes.simple:
	$(Q)echo '[!] build simple theme'
	$(call cmd,grunt,searx/static/themes/simple/gruntfile.js)

themes.legacy:
	$(Q)echo '[!] build legacy theme'
	$(call cmd,lessc,themes/legacy/less/style-rtl.less,themes/legacy/css/style-rtl.css)
	$(call cmd,lessc,themes/legacy/less/style.less,themes/legacy/css/style.css)

themes.courgette:
	$(Q)echo '[!] build courgette theme'
	$(call cmd,lessc,themes/courgette/less/style.less,themes/courgette/css/style.css)
	$(call cmd,lessc,themes/courgette/less/style-rtl.less,themes/courgette/css/style-rtl.css)

themes.pixart:
	$(Q)echo '[!] build pixart theme'
	$(call cmd,lessc,themes/pix-art/less/style.less,themes/pix-art/css/style.css)

themes.bootstrap:
	$(call cmd,lessc,less/bootstrap/bootstrap.less,css/bootstrap.min.css)


# docker
# ------

PHONY += docker
docker:
	$(Q)./manage.sh docker_build

# gecko
# -----

PHONY += gecko.driver
gecko.driver:
	$(PY_ENV_ACT); ./manage.sh install_geckodriver

# test
# ----

<<<<<<< HEAD
PHONY += test test.sh test.pylint test.pep8 test.unit test.robot
=======
PHONY += test test.pylint test.pep8 test.unit test.coverage test.robot
>>>>>>> ca65d41d

test: test.pylint test.pep8 test.unit gecko.driver test.robot

# TODO: balance linting with pylint

test.pylint: pyenvinstall
	$(call cmd,pylint,\
		searx/preferences.py \
		searx/testing.py \
	)

# ignored rules:
#  E402 module level import not at top of file
#  W503 line break before binary operator

# ubu1604: uses shellcheck v0.3.7 (from 04/2015), no longer supported!
test.sh:
	shellcheck -x utils/lib.sh
	shellcheck -x utils/filtron.sh
	shellcheck -x utils/searx.sh
	shellcheck -x utils/morty.sh
	shellcheck -x utils/lxc.sh
	shellcheck -x utils/lxc-searx.env
	shellcheck -x .config.sh

test.pep8: pyenvinstall
	@echo "TEST      pep8"
	$(Q)$(PY_ENV_ACT); pep8 --exclude=searx/static --max-line-length=120 --ignore "E402,W503" searx tests

test.unit: pyenvinstall
	@echo "TEST      tests/unit"
	$(Q)$(PY_ENV_ACT); python -m nose2 -s tests/unit

test.coverage:  pyenvinstall
	@echo "TEST      unit test coverage"
	$(Q)$(PY_ENV_ACT); \
	python -m nose2 -C --log-capture --with-coverage --coverage searx -s tests/unit \
	&& coverage report \
	&& coverage html \

test.robot: pyenvinstall gecko.driver
	@echo "TEST      robot"
	$(Q)$(PY_ENV_ACT); PYTHONPATH=. python searx/testing.py robot

test.clean:
	@echo "CLEAN     intermediate test stuff"
	$(Q)rm -rf geckodriver.log .coverage coverage/

.PHONY: $(PHONY)<|MERGE_RESOLUTION|>--- conflicted
+++ resolved
@@ -52,11 +52,7 @@
 uninstall: pyenvuninstall
 
 PHONY += clean
-<<<<<<< HEAD
-clean: pyclean docs-clean
-=======
-clean: pyclean node.clean test.clean
->>>>>>> ca65d41d
+clean: pyclean docs-clean node.clean test.clean
 	$(call cmd,common_clean)
 
 PHONY += run
@@ -199,12 +195,7 @@
 # test
 # ----
 
-<<<<<<< HEAD
-PHONY += test test.sh test.pylint test.pep8 test.unit test.robot
-=======
-PHONY += test test.pylint test.pep8 test.unit test.coverage test.robot
->>>>>>> ca65d41d
-
+PHONY += test test.sh test.pylint test.pep8 test.unit test.coverage test.robot
 test: test.pylint test.pep8 test.unit gecko.driver test.robot
 
 # TODO: balance linting with pylint
